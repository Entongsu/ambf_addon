--- conflicted
+++ resolved
@@ -2059,17 +2059,10 @@
         return {'FINISHED'}
 
 
-<<<<<<< HEAD
-class AMBF_OT_remove_object_namespaces(bpy.types.Operator):
-    bl_idname = "ambf.remove_object_namespaces"
-    bl_label = "Remove Object Namespaces"
-    bl_description = "This removes any current object namespaces"
-=======
 class AMBF_OT_estimate_inertial_offsets(bpy.types.Operator):
     bl_idname = "ambf.estimate_inertial_offsets"
     bl_label = "Estimate Inertial Offsets"
     bl_description = "Automatically Estimate the Inertial Offsets for the Bodies"
->>>>>>> 1e114819
 
     def execute(self, context):
         for obj_handle in bpy.data.objects:
@@ -2081,17 +2074,10 @@
         return {'FINISHED'}
 
 
-<<<<<<< HEAD
-class AMBF_OT_load_ambf_file(bpy.types.Operator):
-    bl_idname = "ambf.load_ambf_file"
-    bl_label = "Load AMBF Description File (ADF)"
-    bl_description = "This loads an AMBF from the specified config file"
-=======
 class AMBF_OT_estimate_shape_offsets(bpy.types.Operator):
     bl_idname = "ambf.estimate_shape_offsets"
     bl_label = "Estimate Shape Offsets"
     bl_description = "Automatically Estimate the Shape Offsets for the Bodies (ONLY FOR SINGULAR SHAPES)"
->>>>>>> 1e114819
 
     def execute(self, context):
         cur_active_obj = get_active_object()
@@ -3187,12 +3173,6 @@
         return {'FINISHED'}
 
 
-<<<<<<< HEAD
-class AMBF_PT_create_ambf(bpy.types.Panel):
-    """Creates a Panel in the Tool Shelf"""
-    bl_label = "AF FILE CREATION"
-    bl_idname = "ambf.create_ambf"
-=======
 ##
 def collision_shape_show_update_cb(self, context):
     for obj_handle in bpy.data.objects:
@@ -3211,7 +3191,6 @@
     """Creates a Panel in the Tool Shelf"""
     bl_label = "LOAD, CREATE AND SAVE ADFs"
     bl_idname = "AMBF_PT_create_adf"
->>>>>>> 1e114819
     bl_space_type = 'VIEW_3D'
     bl_region_type = 'TOOLS'
     bl_category = "AMBF"
@@ -3373,13 +3352,9 @@
         row.label(text='CREATE ADF:', icon='EXPORT')
         
         # Panel Label
-<<<<<<< HEAD
-        row.label(text="Step 1: GENERATE LOW-RES MESH MODIFIERS FOR COLLISION")
-=======
         sbox = box.box()
         row = sbox.row()
         row.label(text="A. ONLY FOR CONVEX HULL COLL.")
->>>>>>> 1e114819
 
         # Mesh Reduction Ratio Properties
         row = sbox.row(align=True)
@@ -3436,25 +3411,6 @@
         col = sbox.column()
         col.alignment = 'CENTER'
         col.operator("ambf.save_meshes")
-<<<<<<< HEAD
-
-        row = box.row()
-        row.label(text="Step 3: GENERATE ADF")
-
-        row = box.row()
-        row.label(text="Step 3a: ADF PATH")
-        # Config File Save Location
-        col = box.column()
-        col.prop(context.scene, 'ambf_yaml_conf_path')
-        # AMBF Namespace
-        col = box.column()
-        col.alignment = 'CENTER'
-        col.prop(context.scene, 'ambf_namespace')
-        # Config File Save Button
-        row = box.row()
-        row.label(text="Step 3a: SAVE ADF")
-=======
->>>>>>> 1e114819
 
         # Panel Label
         sbox = box.box()
@@ -3478,12 +3434,9 @@
         col = sbox.column()
         col.alignment = 'CENTER'
         col.operator("ambf.add_generate_ambf_file")
-<<<<<<< HEAD
-=======
         
         ### SEPERATOR
         layout.separator()
->>>>>>> 1e114819
 
         box = layout.box()
         row = box.row()
@@ -3504,8 +3457,6 @@
         col = box.column()
         col.alignment = 'CENTER'
         col.operator("ambf.toggle_low_res_mesh_modifiers_visibility")
-<<<<<<< HEAD
-=======
         
         col = box.column()
         col.operator("ambf.auto_rename_joints")
@@ -3517,7 +3468,6 @@
         
         ### SEPERATOR
         layout.separator()
->>>>>>> 1e114819
 
         box = layout.box()
         
@@ -3539,27 +3489,14 @@
         # Load
         col = box.column()
         col.alignment = 'CENTER'
-<<<<<<< HEAD
-        col.prop(context.scene, 'external_ambf_yaml_filepath')
-        
-        col = box.column()
-        col.alignment = 'CENTER'
-        col.operator("ambf.load_ambf_file")
-        
-=======
         col.enabled = context.scene.enable_legacy_loading
         col.prop(context.scene, 'ignore_ambf_joint_offsets')
 
->>>>>>> 1e114819
 
 class AMBF_PT_rigid_body_props(bpy.types.Panel):
     """Add Rigid Body Properties"""
     bl_label = "AMBF RIGID BODY ADDITIONAL PROPERTIES"
-<<<<<<< HEAD
-    bl_idname = "ambf.rigid_body_props"
-=======
     bl_idname = "AMBF_PT_rigid_body_props"
->>>>>>> 1e114819
     bl_space_type = 'PROPERTIES'
     bl_region_type = 'WINDOW'
     bl_context= "physics"
@@ -3625,19 +3562,11 @@
 class AMBF_PT_joint_props(bpy.types.Panel):
     """Add Rigid Body Properties"""
     bl_label = "AMBF JOINT ADDITIONAL PROPERTIES"
-<<<<<<< HEAD
-    bl_idname = "ambf.joint_props"
-=======
     bl_idname = "AMBF_PT_joint_props"
->>>>>>> 1e114819
     bl_space_type = 'PROPERTIES'
     bl_region_type = 'WINDOW'
     bl_context= "physics"
 
-<<<<<<< HEAD
-
-=======
->>>>>>> 1e114819
     bpy.types.Object.ambf_enable_joint_props = bpy.props.BoolProperty(name="Enable", default=False)
     bpy.types.Object.ambf_joint_controller_p_gain = bpy.props.FloatProperty(name="Proportional Gain (P)", default=500, min=0)
     bpy.types.Object.ambf_joint_controller_i_gain = bpy.props.FloatProperty(name="Integral Gain (I)", default=0, min=0)
@@ -3678,25 +3607,6 @@
         row.prop(context.object, 'ambf_joint_controller_d_gain')
 
 
-<<<<<<< HEAD
-custom_classes = (AMBF_OT_toggle_low_res_mesh_modifiers_visibility,
-                  AMBF_OT_remove_low_res_mesh_modifiers,
-                  AMBF_OT_generate_low_res_mesh_modifiers,
-                  AMBF_OT_generate_ambf_file,
-                  AMBF_OT_save_meshes,
-                  AMBF_OT_load_ambf_file,
-                  AMBF_PT_create_ambf,
-                  AMBF_PT_rigid_body_props,
-                  AMBF_PT_joint_props,
-                  AMBF_OT_create_detached_joint,
-                  AMBF_OT_remove_object_namespaces)
-
-
-def register():
-    from bpy.utils import register_class
-    for cls in custom_classes:
-        register_class(cls)
-=======
 class AMBF_OT_cleanup_all(bpy.types.Operator):
     """Add Rigid Body Properties"""
     bl_label = "CLEAN UP ALL"
@@ -3814,7 +3724,6 @@
             
         return {'FINISHED'}
 
->>>>>>> 1e114819
 
 #
 # Collision Property Update Callbacks
